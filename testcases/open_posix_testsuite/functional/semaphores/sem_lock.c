/*   
 * Copyright (c) 2002, Intel Corporation. All rights reserved.
 * Created by:  crystal.xiong REMOVE-THIS AT intel DOT com
 * This file is licensed under the GPL license.  For the full content
 * of this license, see the COPYING file at the top level of this 
 * source tree.
 *
 * This test use semaphore to protect critical section between several
 * processes.
 */
#include <stdio.h>
#include <unistd.h>
#include <fcntl.h>
#include <stdlib.h>
#include <sys/wait.h>
#include <sys/mman.h>
#include <string.h>
#include <errno.h>
#include <semaphore.h>

#include "posixtest.h"

#define SEM_NAME       "/tmp/semaphore"
#define BUF_SIZE	200
#define DEFAULT_THREADS 5

int main(int argc, char *argv[])
{
	sem_t *sem_lock;
	int shared = 1;
	int value = 1;
	pid_t pid = 0;
	int i, num = 0;
	char buf[BUF_SIZE];
	char *c;

#ifndef	_POSIX_SEMAPHORES
	printf("_POSIX_SEMAPHORES is not defined \n");
	return PTS_UNRESOLVED;
#endif
<<<<<<< HEAD
	if ((2 != argc) || (( num = atoi(argv[1])) <= 0)) {
=======
	if ((2 != argc) || ((num = atoi(argv[1])) <= 0)) {
>>>>>>> e9f9b888
		printf("Setting num_of_processes to default value: %d\n",
		    DEFAULT_THREADS);
		num = DEFAULT_THREADS;
	}
	if ((sem_lock = (sem_t *)malloc(sizeof(sem_t))) == NULL) {
		perror("malloc");
		return PTS_UNRESOLVED;
	}
	if (sem_init(sem_lock, shared, value) == -1) {
		perror("sem_init didn't return success\n");
		return PTS_UNRESOLVED;
	}
	for (i = 1; i < num; i++) 
		switch ((pid = fork())) {
		case -1:
			perror("fork");
			return PTS_UNRESOLVED;
		case 0:
			break;
		default:
			sleep(2);
			break;
		}

	sprintf(buf, "%d process_ID: %ld parent_process_ID: %ld "
	    "child_process_ID: %ld\n", i, (long)getpid(),
	    (long)getppid(), (long)pid);

	if (sem_wait(sem_lock) == -1) {
		perror("sem_wait didn't return success\n");
		return PTS_UNRESOLVED;
	} 
	for (i = 1; i <= 10; i++) {
		c = buf;
		while (*c != '\n') {
			fputc(*c, stdout);
			c++;
	 	}
		fputc('\n', stdout); 
	}

	if (sem_post(sem_lock) == -1) {
		perror("sem_wait didn't return success\n");
		return PTS_UNRESOLVED;
	} 
	
	return PTS_PASS;
}<|MERGE_RESOLUTION|>--- conflicted
+++ resolved
@@ -38,11 +38,7 @@
 	printf("_POSIX_SEMAPHORES is not defined \n");
 	return PTS_UNRESOLVED;
 #endif
-<<<<<<< HEAD
-	if ((2 != argc) || (( num = atoi(argv[1])) <= 0)) {
-=======
 	if ((2 != argc) || ((num = atoi(argv[1])) <= 0)) {
->>>>>>> e9f9b888
 		printf("Setting num_of_processes to default value: %d\n",
 		    DEFAULT_THREADS);
 		num = DEFAULT_THREADS;
