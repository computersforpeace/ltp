/* 
 *  This program is free software; you can redistribute it and/or modify
 *  it under the terms of the GNU General Public License version 2.
 *
 *  This program is distributed in the hope that it will be useful,
 *  but WITHOUT ANY WARRANTY; without even the implied warranty of
 *  MERCHANTABILITY or FITNESS FOR A PARTICULAR PURPOSE.  See the
 *  GNU General Public License for more details.
 *
 *
 * Test that sched_get_priority_max() returns the maximum value on
 * success for SCHED_SPORADIC policy.
 */
#include <stdio.h>
#include <sched.h>
#include <errno.h>
#include <unistd.h>
#include "posixtest.h"

#if defined(_POSIX_SPORADIC_SERVER)&&(_POSIX_SPORADIC_SERVER != -1)||defined(_POSIX_THREAD_SPORADIC_SERVER)&&(_POSIX_THREAD_SPORADIC_SERVER != -1)

int main(int argc, char **argv)
{	       
	int result = -1;
	
	result = sched_get_priority_max(SCHED_SPORADIC);
	
<<<<<<< HEAD
	if (result != -1 && errno == 0 ) {
=======
	if (result != -1 && errno == 0) {
>>>>>>> f4b7b4f0
		printf("The maximum priority for policy SCHED_SPORADIC is %i.\n",
		       result);
		printf("Test PASSED\n");
		return PTS_PASS;
	} else {
		perror("An error occurs");
		return PTS_FAIL;
	}
		
	printf("This code should not be executed.\n");
        return PTS_UNRESOLVED;
}
#else
int main()
{
	printf("Does not support SS (SPORADIC SERVER)\n");
	return PTS_UNSUPPORTED;
}
#endif
<|MERGE_RESOLUTION|>--- conflicted
+++ resolved
@@ -25,11 +25,7 @@
 	
 	result = sched_get_priority_max(SCHED_SPORADIC);
 	
-<<<<<<< HEAD
-	if (result != -1 && errno == 0 ) {
-=======
 	if (result != -1 && errno == 0) {
->>>>>>> f4b7b4f0
 		printf("The maximum priority for policy SCHED_SPORADIC is %i.\n",
 		       result);
 		printf("Test PASSED\n");
