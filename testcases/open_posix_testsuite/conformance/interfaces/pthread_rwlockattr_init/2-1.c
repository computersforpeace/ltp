/*   
 * Copyright (c) 2002, Intel Corporation. All rights reserved.
 * Created by:  adam.li REMOVE-THIS AT intel DOT com
 * This file is licensed under the GPL license.  For the full content
 * of this license, see the COPYING file at the top level of this 
 * source tree.
 *
 *	After a read-write lock attributes object has been used to initialize 
 *	one or more read-write locks, any function affecting the attributes object 
 *	(including destruction) shall not affect any previously 
 *	initialized read-write locks.
 * Steps:
 * 1.  Initialize a pthread_rwlockattr_t object with pthread_rwlockattr_init()i
 * 2.  Initialize two pthread_rwlock_t objects with this pthread_rwlockattr_t object
 * 3.  Destruct this pthread_rwlockattr_t objects.
 * 4.  The two pthread_rwlock_t objects should safely be used to lock and unlock.
 * 
 */

#define _XOPEN_SOURCE 600
#include <pthread.h>
#include <stdio.h>
#include "posixtest.h"

int main()
{
	pthread_rwlockattr_t rwa;
	pthread_rwlock_t rwl1, rwl2;
	int rc;

	/* Initialize a read-write lock attributes object */
	rc = pthread_rwlockattr_init(&rwa);
	if (rc != 0)
	{
		printf("Error at pthread_rwlockattr_init(), returns %d\n", rc);
		return PTS_UNRESOLVED;
	}
	
	if ((rc = pthread_rwlock_init(&rwl1, &rwa)) != 0)
	{
		printf("Error at 1st pthread_rwlock_init()\n");
		return PTS_UNRESOLVED;
	}
	
	if ((rc = pthread_rwlock_init(&rwl2, &rwa)) != 0)
	{
		printf("Error at 2nd pthread_rwlock_init()\n");
		return PTS_UNRESOLVED;
	}
	
	if ((rc = pthread_rwlock_rdlock(&rwl1)) != 0)
	{
		printf("Error at pthread_rwlock_rdlock(): rwl1\n");
		return PTS_UNRESOLVED;
	}

<<<<<<< HEAD
	if ((rc = pthread_rwlockattr_destroy(&rwa)) != 0 )
=======
	if ((rc = pthread_rwlockattr_destroy(&rwa)) != 0)
>>>>>>> f4b7b4f0
	{
		printf("Error at pthread_rwlockattr_destory()\n");
		return PTS_UNRESOLVED;
	}
	if ((rc = pthread_rwlock_unlock(&rwl1)) != 0)
	{
		printf("Error at pthread_rwlock_unlock: rwl1\n");
		printf("Test Failed.\n");
		return PTS_FAIL;
	}
	
	if ((rc = pthread_rwlock_rdlock(&rwl2)) != 0)
	{
		printf("Error at pthread_rwlock_rdlock():rwl2\n");
		printf("Test Failed.\n");
		return PTS_FAIL;
	}
	if ((rc = pthread_rwlock_unlock(&rwl2)) != 0)
	{
		printf("Error at pthread_rwlock_unlock:rwl2\n");
		printf("Test Failed.\n");
		return PTS_FAIL;
	}
	
	printf("Test PASSED\n");	
	return PTS_PASS;	
}<|MERGE_RESOLUTION|>--- conflicted
+++ resolved
@@ -54,11 +54,7 @@
 		return PTS_UNRESOLVED;
 	}
 
-<<<<<<< HEAD
-	if ((rc = pthread_rwlockattr_destroy(&rwa)) != 0 )
-=======
 	if ((rc = pthread_rwlockattr_destroy(&rwa)) != 0)
->>>>>>> f4b7b4f0
 	{
 		printf("Error at pthread_rwlockattr_destory()\n");
 		return PTS_UNRESOLVED;
