--- conflicted
+++ resolved
@@ -235,11 +235,7 @@
 		sleep(1);
 	}while (wr_thread_state_1 != 3 && cnt++ < 3); 
 	
-<<<<<<< HEAD
-	if (wr_thread_state_1 == 3 )
-=======
 	if (wr_thread_state_1 == 3)
->>>>>>> f4b7b4f0
 	{
 		printf("writer1 did not block on write lock, when main owns the lock\n");
 		exit(PTS_UNRESOLVED);
@@ -267,11 +263,7 @@
 		sleep(1);
 	}while (rd_thread_state != 3 && cnt++ < 2); 
 	
-<<<<<<< HEAD
-	if (rd_thread_state == 3 )
-=======
 	if (rd_thread_state == 3)
->>>>>>> f4b7b4f0
 	{
 		printf("Test Fail: reader did not block on read lock\n");
 		exit(PTS_FAIL);
@@ -326,11 +318,7 @@
 		sleep(1);
 	}while (wr_thread_state_1 != 3 && cnt++ < 3); 
 	
-<<<<<<< HEAD
-	if (wr_thread_state_1 == 2 )
-=======
 	if (wr_thread_state_1 == 2)
->>>>>>> f4b7b4f0
 	{
 		printf("Test fail: writer did not get write lock, when main release the lock\n");
 		exit(PTS_FAIL);
@@ -356,11 +344,7 @@
 		sleep(1);
 	}while (rd_thread_state !=3 && cnt++ < 3); 
 	
-<<<<<<< HEAD
-	if (rd_thread_state == 2 )
-=======
 	if (rd_thread_state == 2)
->>>>>>> f4b7b4f0
 	{
 		printf("Test failed: reader did not get the lock when writer1 release the lock\n");
 		exit(PTS_FAIL);
@@ -386,11 +370,7 @@
 		sleep(1);
 	}while (wr_thread_state_2 !=3 && cnt++ < 3); 
 	
-<<<<<<< HEAD
-	if (wr_thread_state_2 == 2 )
-=======
 	if (wr_thread_state_2 == 2)
->>>>>>> f4b7b4f0
 	{
 		printf("Test fail: writer2 still blocked on write lock, when main release the lock\n");
 		exit(PTS_FAIL);
