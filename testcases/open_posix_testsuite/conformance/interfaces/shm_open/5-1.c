/*
 *  This program is free software; you can redistribute it and/or modify
 *  it under the terms of the GNU General Public License version 2.
 *
 *  This program is distributed in the hope that it will be useful,
 *  but WITHOUT ANY WARRANTY; without even the implied warranty of
 *  MERCHANTABILITY or FITNESS FOR A PARTICULAR PURPOSE.  See the
 *  GNU General Public License for more details.
 *
 * Test that when name begins with the slash character, then processes calling
 * shm_open() with the same value of name refer to the same shared memory
 * object, as long as that name has not been removed.
 *
 * Steps:
 *  1. Create a child process.
 * (The child process)
 *  2. Open a shared memory file O_RDWR with a name beginning with slash.
 *  3. Write a string in the file.
 * (The father)
 *  2. Open a shared memory file O_RDONLY with the same name.
 *  3. Read into the file.
 *  4. Check that it obtain the right string.
 */

/* ftruncate was formerly an XOPEN extension. We define _XOPEN_SOURCE here to
   avoid warning if the implementation does not program ftruncate as a base 
   interface */
#define _XOPEN_SOURCE 600

#include <stdio.h>
#include <sys/mman.h>
#include <sys/stat.h>
#include <sys/wait.h>
#include <sys/types.h>
#include <unistd.h>
#include <stdlib.h>
#include <string.h>
#include <fcntl.h>
#include <signal.h>
#include "posixtest.h"

#define BUF_SIZE 8
#define SHM_NAME "/posixtest_5-1"

char str[BUF_SIZE] = "qwerty";

int child_process() {
	int fd;
	char *buf;

	fd = shm_open(SHM_NAME, O_RDWR|O_CREAT, S_IRUSR|S_IWUSR);
	if (fd == -1) {
		perror("An error occurs when calling shm_open()");
		kill(getppid(), SIGUSR1);
		return PTS_UNRESOLVED;
	}

	if (ftruncate(fd, BUF_SIZE) != 0) {
		perror("An error occurs when calling ftruncate()");
		kill(getppid(), SIGUSR1);
		return PTS_UNRESOLVED;	
	}

	buf = mmap(NULL, BUF_SIZE, PROT_WRITE, MAP_SHARED, fd, 0);
<<<<<<< HEAD
	if ( buf == MAP_FAILED) {
=======
	if (buf == MAP_FAILED) {
>>>>>>> f4b7b4f0
		perror("An error occurs when calling mmap()");
		kill(getppid(), SIGUSR1);
		return PTS_UNRESOLVED;	
	}	

	strcpy(buf, str);

	return PTS_PASS;
}


int main() {
	int fd, child_pid;
	char *buf;

	child_pid = fork();
	if (child_pid == -1) {
		perror("An error occurs when calling fork()");
		return PTS_UNRESOLVED;
	} else if (child_pid == 0) {
		return child_process();
	}
	
	wait(NULL);

	fd = shm_open(SHM_NAME, O_RDONLY, S_IRUSR|S_IWUSR);
	if (fd == -1) {
		perror("An error occurs when calling shm_open()");
		return PTS_UNRESOLVED;
	}

	buf = mmap(NULL, BUF_SIZE, PROT_READ, MAP_SHARED, fd, 0);
<<<<<<< HEAD
	if ( buf == MAP_FAILED) {
=======
	if (buf == MAP_FAILED) {
>>>>>>> f4b7b4f0
		perror("An error occurs when calling mmap()");
		return PTS_UNRESOLVED;	
	}	

	shm_unlink(SHM_NAME);

	if (strcmp(buf, str) == 0) {
		printf("Test PASSED\n");
		return PTS_PASS;
	}

	printf("Test FAILED\n");
	return PTS_FAIL;
}<|MERGE_RESOLUTION|>--- conflicted
+++ resolved
@@ -62,11 +62,7 @@
 	}
 
 	buf = mmap(NULL, BUF_SIZE, PROT_WRITE, MAP_SHARED, fd, 0);
-<<<<<<< HEAD
-	if ( buf == MAP_FAILED) {
-=======
 	if (buf == MAP_FAILED) {
->>>>>>> f4b7b4f0
 		perror("An error occurs when calling mmap()");
 		kill(getppid(), SIGUSR1);
 		return PTS_UNRESOLVED;	
@@ -99,11 +95,7 @@
 	}
 
 	buf = mmap(NULL, BUF_SIZE, PROT_READ, MAP_SHARED, fd, 0);
-<<<<<<< HEAD
-	if ( buf == MAP_FAILED) {
-=======
 	if (buf == MAP_FAILED) {
->>>>>>> f4b7b4f0
 		perror("An error occurs when calling mmap()");
 		return PTS_UNRESOLVED;	
 	}	
