--- conflicted
+++ resolved
@@ -120,14 +120,7 @@
 	int exp[] = { 0, 0, 0 };
 	int i;
 
-<<<<<<< HEAD
-    /***************************************************************
-     * parse standard options
-     ***************************************************************/
-	if ((msg = parse_opts(ac, av, NULL, NULL)) != NULL) {
-=======
 	if ((msg = parse_opts(ac, av, NULL, NULL)) != NULL)
->>>>>>> e1f008ec
 		tst_brkm(TBROK, NULL, "OPTION PARSING ERROR - %s", msg);
 
 	setup();
@@ -174,8 +167,8 @@
 	}			/* End for TEST_LOOPING */
 
 	cleanup();
+	tst_exit();
 
-	return 0;
 }
 
 void setup()
@@ -198,10 +191,6 @@
 	 * print errno log if that option was specified.
 	 */
 	TEST_CLEANUP;
-
-	/* exit with return code appropriate for results */
-
-	tst_exit();
 }
 
 void alarm_received()
