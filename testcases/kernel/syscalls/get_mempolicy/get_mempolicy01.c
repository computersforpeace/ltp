--- conflicted
+++ resolved
@@ -105,9 +105,6 @@
 	/* Remove tmp dir and all files in it */
 	TEST_CLEANUP;
 	tst_rmdir();
-
-	/* Exit with appropriate return code. */
-	tst_exit();
 }
 
 /* Local  Functions */
@@ -138,7 +135,6 @@
 /*
  * Global variables
  */
-static int opt_debug;
 static char *progname;
 
 enum test_type {
@@ -351,11 +347,6 @@
 	if (tc->policy == MPOL_DEFAULT)
 		nodemask_zero(&nodemask);
 	cmp_ok = tc->policy == policy && (tc->from_node == NONE || nodemask_equal(&nodemask,&getnodemask));
-	if (opt_debug) {
-		nodemask_dump("nodemask Expect:", &nodemask);
-		nodemask_dump("nodemask Result:", &getnodemask);
-		tst_resm(TINFO,"policy E:%d R:%d", tc->policy, policy);
-	}
 TEST_END:
 	/*
 	 * Check results
@@ -367,100 +358,40 @@
 
 
 /*
- * usage()
- */
-
-void usage(const char *progname)
-{
-	tst_resm(TINFO, "usage: %s [options]", progname);
-	tst_resm(TINFO, "This is a regression test program of %s system call.", SYSCALL_NAME);
-	tst_resm(TINFO, "options:");
-	tst_resm(TINFO, "    -d --debug	   Show debug messages");
-	tst_resm(TINFO, "    -h --help	    Show this message");
-
-	tst_resm(TINFO,"NG");
-	exit(1);
-}
-
-
-/*
  * main()
  */
 
 
 
 int main(int argc, char **argv) {
-	int c, i, lc, ret;
-	char *msg;	      /* message returned from parse_opts */
-
-	struct option long_options[] = {
-		{ "debug", no_argument, 0, 'd' },
-		{ "help",  no_argument, 0, 'h' },
-		{ NULL, 0, NULL, 0 }
-	};
-
-	progname = basename(argv[0]);
-
-	/* parse standard options */
-	if ((msg = parse_opts(argc, argv, NULL, NULL)) != NULL) {
-<<<<<<< HEAD
-	     tst_brkm(TBROK, NULL, "OPTION PARSING ERROR - %s", msg);
-=======
-	     tst_brkm(TBROK, cleanup, "OPTION PARSING ERROR - %s", msg);
->>>>>>> e1f008ec
-	     tst_exit();
-	}
+	int i, ret;
 
 	setup();
 
-	/* Check looping state if -i option given */
-	for (lc = 0; TEST_LOOPING(lc); lc++) {
-
-		Tst_count = 0;
-
-		for (testno = 0; testno < TST_TOTAL; ++testno) {
-
-			TEST(c = getopt_long(argc, argv, "dh", long_options, NULL));
-
-			while (TEST_RETURN != -1) {
-				switch (c) {
-				case 'd':
-					opt_debug = 1;
-					break;
-				default:
-					usage(progname);
-					// NOTREACHED
-				}
-			}
-
-			/*
-			 * Execute test
-		 	 */
-			for (i = 0; i < (int)(sizeof(tcase) / sizeof(*tcase)); i++) {
-				tst_resm(TINFO, "(case%02d) START", i);
-				ret = do_test(&tcase[i]);
-				tst_resm((ret == 0 ? TPASS : TFAIL | TERRNO),
-					 "(case%02d) END", i);
-			}
-		
-		}
-
+	ret = 0;
+
+	/*
+	 * Execute test
+	 */
+	for (i = 0; ret == 0 && i < (int)(sizeof(tcase) / sizeof(*tcase));
+	    i++) {
+		tst_resm(TINFO, "(case%02d) START", i);
+		ret = do_test(&tcase[i]);
+		tst_resm((ret == 0 ? TPASS : TFAIL|TERRNO), "(case%02d) END",
+		    i);
 	}
 
 	cleanup();
 	tst_exit();
 
-
 }
 #else
 int main(void) {
-	tst_resm(TBROK, "XXX: test is broken on libnuma v2 (read numa_helpers.h for more details).");
-	return 0;
+	tst_brkm(TBROK, NULL, "XXX: test is broken on libnuma v2 (read numa_helpers.h for more details).");
 }
 #endif
 #else
 int main(void) {
-	tst_resm(TCONF, "System doesn't have required numa support");
-	tst_exit();
+	tst_brkm(TCONF, NULL, "System doesn't have required numa support");
 }
 #endif