--- conflicted
+++ resolved
@@ -104,16 +104,8 @@
 	char *msg;		/* message returned from parse_opts */
 
 	/* parse standard options */
-<<<<<<< HEAD
-	if ((msg = parse_opts(ac, av, NULL, NULL))
-	    != NULL) {
+	if ((msg = parse_opts(ac, av, NULL, NULL)) != NULL)
 		tst_brkm(TBROK, NULL, "OPTION PARSING ERROR - %s", msg);
-=======
-	if ((msg = parse_opts(ac, av, (option_t *) NULL, NULL))
-	    != NULL) {
-		tst_brkm(TBROK, tst_exit, "OPTION PARSING ERROR - %s", msg);
->>>>>>> e1f008ec
-	}
 
 	/* perform global setup for test */
 	setup();
@@ -138,7 +130,7 @@
 	/* cleanup and exit */
 	cleanup();
 
-	 /*NOTREACHED*/ return 0;
+	tst_exit();
 
 }				/* End main */
 
@@ -161,7 +153,7 @@
 	header.version = _LINUX_CAPABILITY_VERSION;
 	header.pid = 0;
 	if ((capget(&header, &data)) == -1) {
-		tst_brkm(TBROK|TTERRNO, tst_exit, "capget() failed");
+		tst_brkm(TBROK|TTERRNO, NULL, "capget() failed");
 	}
 
 }				/* End setup() */
@@ -177,8 +169,4 @@
 	 * print errno log if that option was specified.
 	 */
 	TEST_CLEANUP;
-
-	/* exit with return code appropriate for results */
-	tst_exit();
-	/* End cleanup() */
 }